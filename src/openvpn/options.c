--- conflicted
+++ resolved
@@ -2812,6 +2812,8 @@
         {
             ce->tun_mtu_defined = true;
         }
+		//TAP devices may introduce additional overhead in excess of the MTU size, 
+		//and a setting of 32 is the default when TAP devices are used. 
         if ((dev == DEV_TYPE_TAP) && !ce->tun_mtu_extra_defined)
         {
             ce->tun_mtu_extra_defined = true;
@@ -2845,18 +2847,12 @@
     {
         if (ce->tls_auth_file && !ce->tls_auth_file_inline)
         {
-<<<<<<< HEAD
-            struct buffer in = buffer_read_from_file(o->tls_auth_file, &o->gc);	//XXX: c->tls_auth_file ?
-            if (!buf_valid(&in))
-                msg(M_FATAL, "Cannot pre-load tls-auth keyfile (%s)", o->tls_auth_file);
-=======
             struct buffer in = buffer_read_from_file(ce->tls_auth_file, &o->gc);
             if (!buf_valid(&in))
             {
                 msg(M_FATAL, "Cannot pre-load tls-auth keyfile (%s)",
                     ce->tls_auth_file);
             }
->>>>>>> a4750860
 
             ce->tls_auth_file = INLINE_FILE_TAG;
             ce->tls_auth_file_inline = (char *)in.data;
@@ -2864,18 +2860,12 @@
 
         if (ce->tls_crypt_file && !ce->tls_crypt_inline)
         {
-<<<<<<< HEAD
-            struct buffer in = buffer_read_from_file(o->tls_crypt_file, &o->gc); //XXX: c->tls_crypt_file ?
-            if (!buf_valid(&in))
-                msg(M_FATAL, "Cannot pre-load tls-crypt keyfile (%s)", o->tls_auth_file);
-=======
             struct buffer in = buffer_read_from_file(ce->tls_crypt_file, &o->gc);
             if (!buf_valid(&in))
             {
                 msg(M_FATAL, "Cannot pre-load tls-crypt keyfile (%s)",
                     ce->tls_crypt_file);
             }
->>>>>>> a4750860
 
             ce->tls_crypt_file = INLINE_FILE_TAG;
             ce->tls_crypt_inline = (char *)in.data;
@@ -3176,20 +3166,20 @@
 {
     bool ret = false;
 
-    /* If no file configured, no errors to look for */
+	//如果没有指定文件，则无需检查是否有错误
     if (!file)
     {
         return false;
     }
 
-    /* If chroot is set, look for the file/directory inside the chroot */
+	//如果设置了chroot，则在chroot目录下查找文件/目录
     if (chroot)
     {
         struct gc_arena gc = gc_new();
         struct buffer chroot_file;
         int len = 0;
 
-        /* Build up a new full path including chroot directory */
+		//建立一个新的完整路径，包括chroot目录
         len = strlen(chroot) + strlen(PATH_SEPARATOR_STR) + strlen(file) + 1;
         chroot_file = alloc_buf_gc(len, &gc);
         buf_printf(&chroot_file, "%s%s%s", chroot, PATH_SEPARATOR_STR, file);
@@ -3309,15 +3299,11 @@
                                   "--tls-crypt-v2");
     }
 
-<<<<<<< HEAD
-    errs |= check_file_access(CHKACC_FILE|CHKACC_INLINE|CHKACC_PRIVATE, options->shared_secret_file, R_OK, "--secret");
-=======
     errs |= check_file_access(CHKACC_FILE|CHKACC_INLINE|CHKACC_PRIVATE,
                               options->tls_crypt_v2_genkey_file, R_OK,
                               "--tls-crypt-v2-genkey");
     errs |= check_file_access(CHKACC_FILE|CHKACC_INLINE|CHKACC_PRIVATE,
                               options->shared_secret_file, R_OK, "--secret");
->>>>>>> a4750860
 
     errs |= check_file_access(CHKACC_DIRPATH|CHKACC_FILEXSTWR, options->packet_id_file, R_OK|W_OK, "--replay-persist");
 
