--- conflicted
+++ resolved
@@ -456,16 +456,10 @@
         return;
     }
 
-<<<<<<< HEAD
-#if (OPENSSL_VERSION_NUMBER < 0x1010100fL)
-	crypto_msg(M_WARN, "Not compiled with OpenSSL 1.1.1 or higher. "
-			"Ignoring TLS 1.3 only tls-ciphersuites '%s' setting.", ciphers);
-=======
 #if !defined(TLS1_3_VERSION)
     crypto_msg(M_WARN, "Not compiled with OpenSSL 1.1.1 or higher. "
                "Ignoring TLS 1.3 only tls-ciphersuites '%s' setting.",
                ciphers);
->>>>>>> a4750860
 #else
     ASSERT(NULL != ctx);
 
