--- conflicted
+++ resolved
@@ -262,12 +262,8 @@
  *
  * @return true if successful, false otherwise.
  */
-<<<<<<< HEAD
-bool packet_id_write(struct packet_id_send *p, struct buffer *buf, bool long_form, bool prepend);
-=======
 bool packet_id_write(struct packet_id_send *p, struct buffer *buf,
                      bool long_form, bool prepend);
->>>>>>> a4750860
 
 /*
  * Inline functions.
