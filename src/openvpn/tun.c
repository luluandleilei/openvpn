--- conflicted
+++ resolved
@@ -225,6 +225,9 @@
     {
         return false;
     }
+
+	//若指定了设备类型名，则根据设备类型名判断隧道类型
+	//若未指定设备类型名，则根据设备名判断隧道类型
     if (dev_type)
     {
         return !strcmp(dev_type, match_type);
@@ -235,6 +238,7 @@
     }
 }
 
+//根据设备名和设备类型名获取隧道类型
 int
 dev_type_enum(const char *dev, const char *dev_type)
 {
@@ -256,6 +260,7 @@
     }
 }
 
+//根据设备名和设备类型名获取隧道类型名
 const char *
 dev_type_string(const char *dev, const char *dev_type)
 {
@@ -275,10 +280,8 @@
     }
 }
 
-/*
- * Try to predict the actual TUN/TAP device instance name,
- * before the device is actually opened.
- */
+//在设备实际打开之前，
+//尝试预测实际的TUN / TAP设备实例名称。
 const char *
 guess_tuntap_dev(const char *dev,
                  const char *dev_type,
@@ -302,11 +305,8 @@
 static const char ifconfig_warn_how_to_silence[] = "(silence this warning with --ifconfig-nowarn)";
 
 /*
- * If !tun, make sure ifconfig_remote_netmask looks
- *  like a netmask.
- *
- * If tun, make sure ifconfig_remote_netmask looks
- *  like an IPv4 address.
+ *如果 !tun，请确保 ifconfig_remote_netmask 看起来像网络掩码。
+ *如果是 tun，请确保 ifconfig_remote_netmask 看起来像IPv4地址。
  */
 static void
 ifconfig_sanity_check(bool tun, in_addr_t addr, int topology)
@@ -333,9 +333,7 @@
     gc_free(&gc);
 }
 
-/*
- * For TAP-style devices, generate a broadcast address.
- */
+//为 TAP-style 的设备，生成广播地址。
 static in_addr_t
 generate_ifconfig_broadcast_addr(in_addr_t local,
                                  in_addr_t netmask)
@@ -451,6 +449,8 @@
 #endif /* if 0 */
 }
 
+//检测服务端(的网关)若使用192.168.0.x 或 192.168.1.x网段则发出警告
+//因为客户端通常会使用这些网段，这会导致路由冲突
 void
 warn_on_use_of_common_subnets(void)
 {
@@ -474,6 +474,7 @@
  * Return a string to be used for options compatibility check
  * between peers.
  */
+//返回一个字符串，用于对等体之间的选项兼容性检查。
 const char *
 ifconfig_options_string(const struct tuntap *tt, bool remote, bool disable, struct gc_arena *gc)
 {
@@ -512,6 +513,7 @@
 /*
  * Return a status string describing wait state.
  */
+//返回描述等待I/O状态的状态字符串
 const char *
 tun_stat(const struct tuntap *tt, unsigned int rwflags, struct gc_arena *gc)
 {
@@ -544,9 +546,7 @@
     return BSTR(&out);
 }
 
-/*
- * Return true for point-to-point topology, false for subnet topology
- */
+//对于point-to-point拓扑，返回true，对于subnet拓扑，则返回false
 bool
 is_tun_p2p(const struct tuntap *tt)
 {
@@ -558,7 +558,7 @@
     {
         tun = false;
     }
-    else if (tt->type == DEV_TYPE_TUN)
+    else if (tt->type == DEV_TYPE_TUN) // (tt->type == DEV_TYPE_TUN  && (tt->topology == TOP_NET30 || tt->topology == TOP_P2P))
     {
         tun = true;
     }
@@ -570,9 +570,7 @@
     return tun;
 }
 
-/*
- * Set the ifconfig_* environment variables, both for IPv4 and IPv6
- */
+//为IPv4和IPv6设置 ifconfig_* 环境变量
 void
 do_ifconfig_setenv(const struct tuntap *tt, struct env_set *es)
 {
@@ -613,12 +611,8 @@
     gc_free(&gc);
 }
 
-/*
- * Init tun/tap object.
- *
- * Set up tuntap structure for ifconfig,
- * but don't execute yet.
- */
+//初始 tun/tap 对象
+//为ifconfig命令设置tuntap结构，但尚未执行该命令。
 struct tuntap *
 init_tun(const char *dev,        /* --dev option */
          const char *dev_type,   /* --dev-type option */
@@ -651,9 +645,7 @@
          */
         tun = is_tun_p2p(tt);
 
-        /*
-         * Convert arguments to binary IPv4 addresses.
-         */
+      	//将参数转换为二进制IPv4地址。
 
         tt->local = getaddr(
             GETADDR_RESOLVE
@@ -675,17 +667,14 @@
             NULL,
             NULL);
 
-        /*
-         * Look for common errors in --ifconfig parms
-         */
+        //查找-ifconfig参数中常见错误
         if (strict_warn)
         {
             struct addrinfo *curele;
             ifconfig_sanity_check(tt->type == DEV_TYPE_TUN, tt->remote_netmask, tt->topology);
 
             /*
-             * If local_public or remote_public addresses are defined,
-             * make sure they do not clash with our virtual subnet.
+			 *如果定义了local_public或remote_public地址，确保它们不与我们的虚拟子网冲突。
              */
 
             for (curele = local_public; curele; curele = curele->ai_next)
@@ -722,9 +711,7 @@
             }
         }
 
-        /*
-         * If TAP-style interface, generate broadcast address.
-         */
+        //如果采用TAP-style的接口，则生成广播地址。
         if (!tun)
         {
             tt->broadcast = generate_ifconfig_broadcast_addr(tt->local, tt->remote_netmask);
@@ -762,9 +749,7 @@
     return tt;
 }
 
-/*
- * Platform specific tun initializations
- */
+//特定于平台的tun初始化
 void
 init_tun_post(struct tuntap *tt, const struct frame *frame, const struct tuntap_options *options)
 {
@@ -925,14 +910,9 @@
     openvpn_execve_check(&argv, es, S_FATAL,
                          "generic BSD ifconfig inet6 failed");
 
-<<<<<<< HEAD
-#if defined(TARGET_OPENBSD) || defined(TARGET_NETBSD) || defined(TARGET_DARWIN)
-    /* and, hooray, we explicitely need to add a route... */
-=======
 #if defined(TARGET_OPENBSD) || defined(TARGET_NETBSD) \
     || defined(TARGET_DARWIN)
     /* and, hooray, we explicitly need to add a route... */
->>>>>>> a4750860
     add_route_connected_v6_net(tt, es);
 #endif
 #elif defined(TARGET_AIX)
@@ -1006,20 +986,14 @@
     struct argv argv = argv_new();
     struct gc_arena gc = gc_new();
 
-    /*
-     * We only handle TUN/TAP devices here, not --dev null devices.
-     */
+    //我们这里只处理TUN/TAP设备，而不处理 --dev null 设备。
     tun = is_tun_p2p(tt);
 
-    /*
-     * Set ifconfig parameters
-     */
+    //设置ifconfig参数
     ifconfig_local = print_in_addr_t(tt->local, 0, &gc);
     ifconfig_remote_netmask = print_in_addr_t(tt->remote_netmask, 0, &gc);
 
-    /*
-     * If TAP-style device, generate broadcast address.
-     */
+    //如果是TAP-style设备，则生成广播地址
     if (!tun)
     {
         ifconfig_broadcast = print_in_addr_t(tt->broadcast, 0, &gc);
@@ -1070,8 +1044,6 @@
     openvpn_execve_check(&argv, es, S_FATAL, "Linux ifconfig failed");
 
 #endif /*ENABLE_IPROUTE*/
-<<<<<<< HEAD
-=======
 #elif defined(TARGET_ANDROID)
     char out[64];
 
@@ -1368,7 +1340,6 @@
                 break;
         }
     }
->>>>>>> a4750860
 
 #else  /* if defined(TARGET_LINUX) */
     msg(M_FATAL, "Sorry, but I don't know how to do 'ifconfig' commands on this operating system.  You should ifconfig your TUN/TAP device manually or use an --up script.");
@@ -1378,7 +1349,7 @@
     argv_reset(&argv);
 }
 
-/* execute the ifconfig command through the shell */
+//通过shell执行ifconfig命令，ifname是虚拟网卡名
 void
 do_ifconfig(struct tuntap *tt, const char *ifname, int tun_mtu, const struct env_set *es)
 {
@@ -1742,27 +1713,21 @@
 {
     struct ifreq ifr;
 
-    /*
-     * We handle --dev null specially, we do not open /dev/null for this.
-     */
+    //我们特殊处理--dev null，我们并不打开/dev/null。
     if (tt->type == DEV_TYPE_NULL)
     {
         open_null(tt);
     }
     else
     {
-        /*
-         * Process --dev-node
-         */
+        //处理 --dev-node
         const char *node = dev_node;
         if (!node)
         {
             node = "/dev/net/tun";
         }
 
-        /*
-         * Open the interface
-         */
+        //打开接口
         if ((tt->fd = open(node, O_RDWR)) < 0)
         {
             msg(M_ERR, "ERROR: Cannot open TUN/TAP dev %s", node);
@@ -1772,15 +1737,13 @@
          * Process --tun-ipv6
          */
         CLEAR(ifr);
-        ifr.ifr_flags = IFF_NO_PI;
+        ifr.ifr_flags = IFF_NO_PI; //不需要提供包的信息
 
 #if defined(IFF_ONE_QUEUE) && defined(SIOCSIFTXQLEN)
         ifr.ifr_flags |= IFF_ONE_QUEUE;
 #endif
 
-        /*
-         * Figure out if tun or tap device
-         */
+        //确定是tun设备还是tap设备
         if (tt->type == DEV_TYPE_TUN)
         {
             ifr.ifr_flags |= IFF_TUN;
@@ -1791,22 +1754,16 @@
         }
         else
         {
-            msg(M_FATAL, "I don't recognize device %s as a tun or tap device",
-                dev);
-        }
-
-        /*
-         * Set an explicit name, if --dev is not tun or tap
-         */
+            msg(M_FATAL, "I don't recognize device %s as a tun or tap device", dev);
+        }
+
+        //如果--dev不是tun或tap, 设置一个明确的虚拟网卡名称
         if (strcmp(dev, "tun") && strcmp(dev, "tap"))
         {
             strncpynt(ifr.ifr_name, dev, IFNAMSIZ);
         }
 
-        /*
-         * Use special ioctl that configures tun/tap device with the parms
-         * we set in ifr
-         */
+        //使用我们在ifr中设置的参数和特殊的ioctl配置tun/tap设备
         if (ioctl(tt->fd, TUNSETIFF, (void *) &ifr) < 0)
         {
             msg(M_ERR, "ERROR: Cannot ioctl TUNSETIFF %s", dev);
@@ -1814,9 +1771,7 @@
 
         msg(M_INFO, "TUN/TAP device %s opened", ifr.ifr_name);
 
-        /*
-         * Try making the TX send queue bigger
-         */
+		//尝试使TX发送队列更大
 #if defined(IFF_ONE_QUEUE) && defined(SIOCSIFTXQLEN)
         if (tt->options.txqueuelen)
         {
@@ -2435,8 +2390,6 @@
     return read_tun_header(tt, buf, len);
 }
 
-<<<<<<< HEAD
-=======
 #elif defined(TARGET_NETBSD)
 
 /*
@@ -2799,7 +2752,6 @@
         return read(tt->fd, buf, len);
     }
 }
->>>>>>> a4750860
 
 #elif defined(TARGET_DARWIN)
 
