/*
 *  OpenVPN -- An application to securely tunnel IP networks
 *             over a single TCP/UDP port, with support for SSL/TLS-based
 *             session authentication and key exchange,
 *             packet encryption, packet authentication, and
 *             packet compression.
 *
 *  Copyright (C) 2002-2018 OpenVPN Inc <sales@openvpn.net>
 *  Copyright (C) 2010-2018 Fox Crypto B.V. <openvpn@fox-it.com>
 *
 *  This program is free software; you can redistribute it and/or modify
 *  it under the terms of the GNU General Public License version 2
 *  as published by the Free Software Foundation.
 *
 *  This program is distributed in the hope that it will be useful,
 *  but WITHOUT ANY WARRANTY; without even the implied warranty of
 *  MERCHANTABILITY or FITNESS FOR A PARTICULAR PURPOSE.  See the
 *  GNU General Public License for more details.
 *
 *  You should have received a copy of the GNU General Public License along
 *  with this program; if not, write to the Free Software Foundation, Inc.,
 *  51 Franklin Street, Fifth Floor, Boston, MA 02110-1301 USA.
 */

/**
 * @file Control Channel Common Data Structures
 */

#ifndef SSL_COMMON_H_
#define SSL_COMMON_H_

#include "session_id.h"
#include "socket.h"
#include "packet_id.h"
#include "crypto.h"
#include "options.h"

#include "ssl_backend.h"

/* passwords */
#define UP_TYPE_AUTH        "Auth"
#define UP_TYPE_PRIVATE_KEY "Private Key"

/** @addtogroup control_processor
 *  @{ */
/**
 * @name Control channel negotiation states
 *
 * These states represent the different phases of control channel
 * negotiation between OpenVPN peers.  OpenVPN servers and clients
 * progress through the states in a different order, because of their
 * different roles during exchange of random material.  The references to
 * the \c key_source2 structure in the list below is only valid if %key
 * method 2 is being used.  See the \link key_generation data channel key
 * generation\endlink related page for more information.
 *
 * Clients follow this order:
 *   -# \c S_INITIAL, ready to begin three-way handshake and control
 *      channel negotiation.
 *   -# \c S_PRE_START, have started three-way handshake, waiting for
 *      acknowledgment from remote.
 *   -# \c S_START, initial three-way handshake complete.
 *   -# \c S_SENT_KEY, have sent local part of \c key_source2 random
 *      material.
 *   -# \c S_GOT_KEY, have received remote part of \c key_source2 random
 *      material.
 *   -# \c S_ACTIVE, normal operation during remaining handshake window.
 *   -# \c S_NORMAL_OP, normal operation.
 *
 * Servers follow the same order, except for \c S_SENT_KEY and \c
 * S_GOT_KEY being reversed, because the server first receives the
 * client's \c key_source2 random material before generating and sending
 * its own.
 *
 * @{
 */
#define S_ERROR          -1     /* Error state.  */
#define S_UNDEF           0     /* Undefined state, used after a key_state is cleaned up. */
#define S_INITIAL         1     /* Initial key_state state after initialization by key_state_init() before start of three-way handshake. */
#define S_PRE_START       2     /* Waiting for the remote OpenVPN peer to acknowledge during the initial three-way handshake. */
#define S_START           3     /* Three-way handshake is complete, start of key exchange. */
#define S_SENT_KEY        4     /* Local OpenVPN process has sent its part of the key material. */
#define S_GOT_KEY         5     /* Local OpenVPN process has received the remote's part of the key material. */
#define S_ACTIVE          6     /* Operational key_state state immediately after negotiation has completed while still within the handshake window. */
/* ready to exchange data channel packets */
#define S_NORMAL_OP       7     /* Normal operational \c key_state state. */
/** @} name Control channel negotiation states */
/** @} addtogroup control_processor */

/**
 * Container for one half of random material to be used in %key method 2
 * \ref key_generation "data channel key generation".
 * @ingroup control_processor
 */
struct key_source {
    uint8_t pre_master[48];     /**< Random used for master secret
                                 *   generation, provided only by client
                                 *   OpenVPN peer. */
    uint8_t random1[32];        /**< Seed used for master secret
                                 *   generation, provided by both client
                                 *   and server. */
    uint8_t random2[32];        /**< Seed used for key expansion, provided
                                 *   by both client and server. */
};


/**
 * Container for both halves of random material to be used in %key method
 * 2 \ref key_generation "data channel key generation".
 * @ingroup control_processor
 */
struct key_source2 {
    struct key_source client;   /**< Random provided by client. */
    struct key_source server;   /**< Random provided by server. */
};

/**
 * Security parameter state of one TLS and data channel %key session.
 * @ingroup control_processor
 *
 * This structure represents one security parameter session between
 * OpenVPN peers.  It includes the control channel TLS state and the data
 * channel crypto state.  It also contains the reliability layer
 * structures used for control channel messages.
 *
 * A new \c key_state structure is initialized for each hard or soft
 * reset.
 *
 * @see
 *  - This structure should be initialized using the \c key_state_init()
 *    function.
 *  - This structure should be cleaned up using the \c key_state_free()
 *    function.
 */
struct key_state
{
    int state;

    /**
     * Key id for this key_state,  inherited from struct tls_session.
     * @see tls_session::key_id.
     */
    int key_id;

    struct key_state_ssl ks_ssl; /* contains SSL object and BIOs for the control channel */

    time_t established;         /* when our state went S_ACTIVE */
    time_t must_negotiate;      /* key negotiation times out if not finished before this time */
    time_t must_die;            /* this object is destroyed at this time */

    int initial_opcode;         /* our initial P_ opcode */
    struct session_id session_id_remote; /* peer's random session ID */
    struct link_socket_actual remote_addr; /* peer's IP addr */

    struct crypto_options crypto_options;/* data channel crypto options */

    struct key_source2 *key_src;       /* source entropy for key expansion */

    struct buffer plaintext_read_buf;
    struct buffer plaintext_write_buf;
    struct buffer ack_write_buf;

    struct reliable *send_reliable; /* holds a copy of outgoing packets until ACK received */
    struct reliable *rec_reliable; /* order incoming ciphertext packets before we pass to TLS */
    struct reliable_ack *rec_ack; /* buffers all packet IDs we want to ACK back to sender */

    struct buffer_list *paybuf;

    counter_type n_bytes;                /* how many bytes sent/recvd since last key exchange */
    counter_type n_packets;              /* how many packets sent/recvd since last key exchange */

    /*
     * If bad username/password, TLS connection will come up but 'authenticated' will be false.
     */
    bool authenticated;
    time_t auth_deferred_expire;

#ifdef ENABLE_DEF_AUTH
    /* If auth_deferred is true, authentication is being deferred */
    bool auth_deferred;
#ifdef MANAGEMENT_DEF_AUTH
    unsigned int mda_key_id;
    unsigned int mda_status;
#endif
#ifdef PLUGIN_DEF_AUTH
    unsigned int auth_control_status;
    time_t acf_last_mod;
    char *auth_control_file;
#endif
#endif
};

/** Control channel wrapping (--tls-auth/--tls-crypt) context */
struct tls_wrap_ctx
{
    enum {
<<<<<<< HEAD
        TLS_WRAP_NONE = 0, /* No control channel wrapping */
        TLS_WRAP_AUTH,  /* Control channel authentication */
        TLS_WRAP_CRYPT, /* Control channel encryption and authentication */
    } mode;                     /* Control channel wrapping mode */
    struct crypto_options opt;  /* Crypto state */
    struct buffer work;         /* Work buffer (only for --tls-crypt) */
=======
        TLS_WRAP_NONE = 0, /**< No control channel wrapping */
        TLS_WRAP_AUTH,  /**< Control channel authentication */
        TLS_WRAP_CRYPT, /**< Control channel encryption and authentication */
    } mode;                     /**< Control channel wrapping mode */
    struct crypto_options opt;  /**< Crypto state */
    struct buffer work;         /**< Work buffer (only for --tls-crypt) */
    struct key_ctx tls_crypt_v2_server_key;  /**< Decrypts client keys */
    const struct buffer *tls_crypt_v2_wkc;   /**< Wrapped client key,
                                              *   sent to server */
    struct buffer tls_crypt_v2_metadata;     /**< Received from client */
    bool cleanup_key_ctx;                    /**< opt.key_ctx_bi is owned by
                                              *   this context */
>>>>>>> a4750860
};

/*
 * Our const options, obtained directly or derived from command line options.
 */
struct tls_options
{
    /* our master TLS context from which all SSL objects derived */
    struct tls_root_ctx ssl_ctx;

    /* data channel cipher, hmac, and key lengths */
    struct key_type key_type;

    /* true if we are a TLS server, client otherwise */
    bool server;

    /* if true, don't xmit until first packet from peer is received */
    bool xmit_hold;

#ifdef ENABLE_OCC
    /* local and remote options strings
     * that must match between client and server */
    const char *local_options;
    const char *remote_options;
#endif

    /* from command line */
    int key_method;		//data channel key exchange method
    bool replay;
    bool single_session;
#ifdef ENABLE_OCC
    bool disable_occ;
#endif
    int mode;
    bool pull;
    int push_peer_info_detail;
    int transition_window; //our old key can live this many seconds after a new a key renegotiation begins (default = 3600 seconds). This feature allows for a graceful transition from old to new key, and removes the key renegotiation sequence from the critical path of tunnel data forwarding.
    int handshake_window; //the TLS-based key exchange must finalize within n seconds of handshake initiation by any peer (default = 60 seconds). If the handshake fails we will attempt to reset our connection with our peer and try again. Even in the event of handshake failure we will still use our expiring key for up to --tran-window seconds to maintain continuity of transmission of tunnel data.
    interval_t packet_timeout;
    int renegotiate_bytes; //Renegotiate data channel key after n bytes sent or received (disabled by default with an exception)
    int renegotiate_packets; //Renegotiate data channel key after n packets sent and received (disabled by default).
    interval_t renegotiate_seconds;	//Renegotiate data channel key after n seconds (default=3600)

    /* cert verification parms */
    const char *verify_command;
    const char *verify_export_cert;
    int verify_x509_type;
    const char *verify_x509_name;
    const char *crl_file;
    const char *crl_file_inline;
    int ns_cert_type;
    unsigned remote_cert_ku[MAX_PARMS];
    const char *remote_cert_eku;
    uint8_t *verify_hash;
    hash_algo_type verify_hash_algo;
    char *x509_username_field;

    /* allow openvpn config info to be
     * passed over control channel */
    bool pass_config_info;

    /* struct crypto_option flags */
    unsigned int crypto_flags;

    int replay_window;                 /* --replay-window parm */
    int replay_time;                   /* --replay-window parm */
    bool tcp_mode;

    const char *config_ciphername;	/* Data channel cipher from config file? */
    const char *config_authname;
    bool ncp_enabled;

    bool tls_crypt_v2;
    const char *tls_crypt_v2_verify_script;

    /** TLS handshake wrapping state */
    struct tls_wrap_ctx tls_wrap;

    /* frame parameters for TLS control channel */
    struct frame frame;

    /* used for username/password authentication */
    const char *auth_user_pass_verify_script;
    bool auth_user_pass_verify_script_via_file;
    const char *tmp_dir;
    const char *auth_user_pass_file;
    bool auth_token_generate;   /**< Generate auth-tokens on successful user/pass auth,
                                 *   set via options->auth_token_generate. */
    unsigned int auth_token_lifetime;

    /* use the client-config-dir as a positive authenticator */
    const char *client_config_dir_exclusive;

    /* instance-wide environment variable set */
    struct env_set *es;
    const struct plugin_list *plugins;

    /* compression parms */
#ifdef USE_COMP
    struct compress_options comp_options;
#endif

    /* configuration file SSL-related boolean and low-permutation options */
#define SSLF_CLIENT_CERT_NOT_REQUIRED (1<<0)
#define SSLF_CLIENT_CERT_OPTIONAL     (1<<1)
#define SSLF_USERNAME_AS_COMMON_NAME  (1<<2)
#define SSLF_AUTH_USER_PASS_OPTIONAL  (1<<3)
#define SSLF_OPT_VERIFY               (1<<4)
#define SSLF_CRL_VERIFY_DIR           (1<<5)
#define SSLF_TLS_VERSION_MIN_SHIFT    6
#define SSLF_TLS_VERSION_MIN_MASK     0xF  /* (uses bit positions 6 to 9) */
#define SSLF_TLS_VERSION_MAX_SHIFT    10
#define SSLF_TLS_VERSION_MAX_MASK     0xF  /* (uses bit positions 10 to 13) */
    unsigned int ssl_flags;

#ifdef MANAGEMENT_DEF_AUTH
    struct man_def_auth_context *mda_context;
#endif

    const struct x509_track *x509_track;

#ifdef ENABLE_MANAGEMENT
    const struct static_challenge_info *sci;
#endif

    /* --gremlin bits */
    int gremlin;

    /* Keying Material Exporter [RFC 5705] parameters */
    const char *ekm_label;
    size_t ekm_label_size;
    size_t ekm_size;
};

/** @addtogroup control_processor
 *  @{ */
/** @name Index of key_state objects within a tls_session structure
 *
 *  This is the index of tls_session.key
 *
 *  @{ */
#define KS_PRIMARY    0         /* Primary key state index. */
#define KS_LAME_DUCK  1         /* Key state index that will retire soon. */
#define KS_SIZE       2         /* Size of the tls_session.key array. */
/** @} name Index of key_state objects within a tls_session structure */
/** @} addtogroup control_processor */

#define AUTH_TOKEN_SIZE 32      /*Size of server side generated auth tokens. 32 bytes == 256 bits */

/**
 * Security parameter state of a single session within a VPN tunnel.
 * @ingroup control_processor
 *
 * This structure represents an OpenVPN peer-to-peer control channel
 * session.
 *
 * A \c tls_session remains over soft resets, but a new instance is
 * initialized for each hard reset.
 *
 * @see
 *  - This structure should be initialized using the \c tls_session_init()
 *    function.
 *  - This structure should be cleaned up using the \c tls_session_free()
 *    function.
 */
struct tls_session
{
    /* const options and config info */
    struct tls_options *opt;

    /* during hard reset used to control burst retransmit */
    bool burst;

    /* authenticate control packets */
    struct tls_wrap_ctx tls_wrap;

    int initial_opcode;         /* our initial P_ opcode */
    struct session_id session_id; /* our random session ID */

    /**
     * The current active key id, used to keep track of renegotiations.
     * key_id increments with each soft reset to KEY_ID_MASK then recycles back
     * to 1.  This way you know that if key_id is 0, it is the first key.
     */
    int key_id;

    int limit_next;             /* used for traffic shaping on the control channel */

    int verify_maxlevel;

    char *common_name;

    struct cert_hash_set *cert_hash_set;

#ifdef ENABLE_PF
    uint32_t common_name_hashval;
#endif

    bool verified;              /* true if peer certificate was verified against CA */

    /* not-yet-authenticated incoming client */
    struct link_socket_actual untrusted_addr;

    struct key_state key[KS_SIZE];
};

/** @addtogroup control_processor
 *  @{ */
/** @name Index of tls_session objects within a tls_multi structure
 *
 *  This is the index of \c tls_multi.session
 *
 *  Normally three tls_session objects are maintained by an active openvpn
 *  session.  The first is the current, TLS authenticated session, the
 *  second is used to process connection requests from a new client that
 *  would usurp the current session if successfully authenticated, and the
 *  third is used as a repository for a "lame-duck" %key in the event that
 *  the primary session resets due to error while the lame-duck %key still
 *  has time left before its expiration.  Lame duck keys are used to
 *  maintain the continuity of the data channel connection while a new %key
 *  is being negotiated.
 *
 *  @{ */
#define TM_ACTIVE    0          /* Active tls_session. */
#define TM_UNTRUSTED 1          /* As yet un-trusted tls_session being negotiated. */
#define TM_LAME_DUCK 2          /* Old tls_session. */
#define TM_SIZE      3          /* Size of the tls_multi.session array. */
/** @} name Index of tls_session objects within a tls_multi structure */
/** @} addtogroup control_processor */


/*
 * The number of keys we will scan on encrypt or decrypt.  The first
 * is the "active" key.  The second is the lame_duck or retiring key
 * associated with the active key's session ID.  The third is a detached
 * lame duck session that only occurs in situations where a key renegotiate
 * failed on the active key, but a lame duck key was still valid.  By
 * preserving the lame duck session, we can be assured of having a data
 * channel key available even when network conditions are so bad that
 * we can't negotiate a new key within the time allotted.
 */
#define KEY_SCAN_SIZE 3


/**
 * Security parameter state for a single VPN tunnel.
 * @ingroup control_processor
 *
 * An active VPN tunnel running with TLS enabled has one \c tls_multi
 * object, in which it stores all control channel and data channel
 * security parameter state.  This structure can contain multiple,
 * possibly simultaneously active, \c tls_context objects to allow for
 * interruption-less transitions during session renegotiations.  Each \c
 * tls_context represents one control channel session, which can span
 * multiple data channel security parameter sessions stored in \c
 * key_state structures.
 */
struct tls_multi
{
    /* used to coordinate access between main thread and TLS thread */
    /*MUTEX_PTR_DEFINE (mutex);*/

    /* const options and config info */
    struct tls_options opt;

	/* List of key_state objects in the
     *   order they should be scanned by data
     *   channel modules. */
    struct key_state *key_scan[KEY_SCAN_SIZE];


    /*
     * used by tls_pre_encrypt to communicate the encrypt key
     * to tls_post_encrypt()
     */
    struct key_state *save_ks;  /* temporary pointer used between pre/post routines */

    /*
     * Used to return outgoing address from
     * tls_multi_process.
     */
    struct link_socket_actual to_link_addr;

    int n_sessions;             /**< Number of sessions negotiated thus far. */

    /*
     * Number of errors.
     */
    int n_hard_errors; /* errors due to TLS negotiation failure */
    int n_soft_errors; /* errors due to unrecognized or failed-to-authenticate incoming packets */

    /*
     * Our locked common name, username, and cert hashes (cannot change during the life of this tls_multi object)
     */
    char *locked_cn;
    char *locked_username;
    struct cert_hash_set *locked_cert_hash_set;

#ifdef ENABLE_DEF_AUTH
    /*
     * An error message to send to client on AUTH_FAILED
     */
    char *client_reason;

    /* Time of last call to tls_authentication_status */
    time_t tas_last;
#endif

#if P2MP_SERVER
    /*
     * A multi-line string of general-purpose info received from peer
     * over control channel.
     */
    char *peer_info;
#endif

    /* For P_DATA_V2 */
    uint32_t peer_id;
    bool use_peer_id;

    char *remote_ciphername;    /**< cipher specified in peer's config file */

    char *auth_token;    /**< If server sends a generated auth-token,
                          *   this is the token to use for future
                          *   user/pass authentications in this session.
                          */
    time_t auth_token_tstamp; /**< timestamp of the generated token */
	//If server uses --auth-gen-token and token has been sent to client 
    bool auth_token_sent; 
    /*
     * Our session objects.
     */
	/**< Array of tls_session objects
     *   representing control channel
     *   sessions with the remote peer. */
    struct tls_session session[TM_SIZE];
};

#endif /* SSL_COMMON_H_ */<|MERGE_RESOLUTION|>--- conflicted
+++ resolved
@@ -194,14 +194,6 @@
 struct tls_wrap_ctx
 {
     enum {
-<<<<<<< HEAD
-        TLS_WRAP_NONE = 0, /* No control channel wrapping */
-        TLS_WRAP_AUTH,  /* Control channel authentication */
-        TLS_WRAP_CRYPT, /* Control channel encryption and authentication */
-    } mode;                     /* Control channel wrapping mode */
-    struct crypto_options opt;  /* Crypto state */
-    struct buffer work;         /* Work buffer (only for --tls-crypt) */
-=======
         TLS_WRAP_NONE = 0, /**< No control channel wrapping */
         TLS_WRAP_AUTH,  /**< Control channel authentication */
         TLS_WRAP_CRYPT, /**< Control channel encryption and authentication */
@@ -214,7 +206,6 @@
     struct buffer tls_crypt_v2_metadata;     /**< Received from client */
     bool cleanup_key_ctx;                    /**< opt.key_ctx_bi is owned by
                                               *   this context */
->>>>>>> a4750860
 };
 
 /*
